--- conflicted
+++ resolved
@@ -428,11 +428,7 @@
 START_SECTION(([DataFilters::DataFilter] DataFilter()))
 {
   df_ptr = new DataFilters::DataFilter();
-<<<<<<< HEAD
-  TEST_NOT_EQUAL(df_ptr, 0)
-=======
   TEST_NOT_EQUAL(df_ptr, nullPointer2)
->>>>>>> 6618663a
 
   delete df_ptr;
 }
