# --------------------------------------------------------------------------
#                   OpenMS -- Open-Source Mass Spectrometry
# --------------------------------------------------------------------------
# Copyright The OpenMS Team -- Eberhard Karls University Tuebingen,
# ETH Zurich, and Freie Universitaet Berlin 2002-2017.
#
# This software is released under a three-clause BSD license:
#  * Redistributions of source code must retain the above copyright
#    notice, this list of conditions and the following disclaimer.
#  * Redistributions in binary form must reproduce the above copyright
#    notice, this list of conditions and the following disclaimer in the
#    documentation and/or other materials provided with the distribution.
#  * Neither the name of any author or any participating institution
#    may be used to endorse or promote products derived from this software
#    without specific prior written permission.
# For a full list of authors, refer to the file AUTHORS.
# --------------------------------------------------------------------------
# THIS SOFTWARE IS PROVIDED BY THE COPYRIGHT HOLDERS AND CONTRIBUTORS "AS IS"
# AND ANY EXPRESS OR IMPLIED WARRANTIES, INCLUDING, BUT NOT LIMITED TO, THE
# IMPLIED WARRANTIES OF MERCHANTABILITY AND FITNESS FOR A PARTICULAR PURPOSE
# ARE DISCLAIMED. IN NO EVENT SHALL ANY OF THE AUTHORS OR THE CONTRIBUTING
# INSTITUTIONS BE LIABLE FOR ANY DIRECT, INDIRECT, INCIDENTAL, SPECIAL,
# EXEMPLARY, OR CONSEQUENTIAL DAMAGES (INCLUDING, BUT NOT LIMITED TO,
# PROCUREMENT OF SUBSTITUTE GOODS OR SERVICES; LOSS OF USE, DATA, OR PROFITS;
# OR BUSINESS INTERRUPTION) HOWEVER CAUSED AND ON ANY THEORY OF LIABILITY,
# WHETHER IN CONTRACT, STRICT LIABILITY, OR TORT (INCLUDING NEGLIGENCE OR
# OTHERWISE) ARISING IN ANY WAY OUT OF THE USE OF THIS SOFTWARE, EVEN IF
# ADVISED OF THE POSSIBILITY OF SUCH DAMAGE.
#
# --------------------------------------------------------------------------
# $Maintainer: Julianus Pfeuffer$
# $Authors: Stephan Aiche, Julianus Pfeuffer$
# --------------------------------------------------------------------------

# path were the CTDs will be stored
set(KNIME_PLUGIN_DIRECTORY ${PROJECT_BINARY_DIR}/ctds CACHE PATH "Directory containing the generated plugin-sources for the OpenMS KNIME package")
set(CTD_PATH ${KNIME_PLUGIN_DIRECTORY}/descriptors)

# path where the executables can be found
if(CMAKE_CONFIGURATION_TYPES)
  set(TOPP_BIN_PATH ${OPENMS_BINARY_DIR}/${CMAKE_CFG_INTDIR})
else()
  set(TOPP_BIN_PATH ${OPENMS_BINARY_DIR})
endif()

# payload paths
set(PAYLOAD_PATH ${KNIME_PLUGIN_DIRECTORY}/payload)
set(PAYLOAD_BIN_PATH ${PAYLOAD_PATH}/bin)
set(PAYLOAD_LIB_PATH ${PAYLOAD_PATH}/lib)
set(PAYLOAD_SHARE_PATH ${PAYLOAD_PATH}/share)

# script directory
set(SCRIPT_DIRECTORY ${PROJECT_SOURCE_DIR}/cmake/knime/)

set(ARCH "")
if(OPENMS_64BIT_ARCHITECTURE)
  set(ARCH "64")
else()
  set(ARCH "32")
endif()

set(PLATFORM "")
if (APPLE)
  set(PLATFORM "mac")
elseif(WIN32)
  set(PLATFORM "win")
else()
  set(PLATFORM "lnx")
endif()

# create the target directory
file(MAKE_DIRECTORY ${KNIME_PLUGIN_DIRECTORY})

add_custom_target(
  configure_plugin_properties
  COMMAND ${CMAKE_COMMAND} -D SCRIPT_DIR=${SCRIPT_DIRECTORY} -D SOURCE_PATH=${PROJECT_SOURCE_DIR} -D TARGET_PATH=${KNIME_PLUGIN_DIRECTORY} -D OPENMS_VERSION=${CF_OPENMS_PACKAGE_VERSION} -P ${SCRIPT_DIRECTORY}configure_plugin_properties.cmake
)

# copy the icons
file(COPY        ${PROJECT_SOURCE_DIR}/cmake/knime/icons
     DESTINATION ${KNIME_PLUGIN_DIRECTORY}
     PATTERN ".git" EXCLUDE)

# list of all tools that can generate CTDs
set(CTD_executables ${TOPP_TOOLS} ${UTILS_TOOLS})

# remove tools that do not produce CTDs
list(REMOVE_ITEM CTD_executables OpenMSInfo GenericWrapper InspectAdapter MascotAdapter SvmTheoreticalSpectrumGeneratorTrainer OpenSwathMzMLFileCacher PepNovoAdapter IDEvaluator)

# pseudo-ctd target
add_custom_target(
  create_ctds
  # we first create the directory to make sure that the remove command does not fail
  COMMAND ${CMAKE_COMMAND} -E make_directory ${CTD_PATH}
  COMMAND ${CMAKE_COMMAND} -E remove_directory ${CTD_PATH}
  COMMAND ${CMAKE_COMMAND} -E make_directory ${CTD_PATH}
  DEPENDS TOPP UTILS
)

# call the tools
foreach(TOOL ${CTD_executables})
  add_custom_command(
    TARGET  create_ctds POST_BUILD
    COMMAND ${TOPP_BIN_PATH}/${TOOL} -write_ctd ${CTD_PATH}
  )
endforeach()

# remove those parts of the CTDs we cannot model in KNIME
add_custom_target(
  final_ctds
  # OMSSAAdapter
  COMMAND ${CMAKE_COMMAND} -D SCRIPT_DIR=${SCRIPT_DIRECTORY} -DTOOLNAME=OMSSAAdapter -DPARAM=omssa_executable -D CTD_PATH=${CTD_PATH} -P ${SCRIPT_DIRECTORY}remove_parameter_from_ctd.cmake
  # XTandemAdapter
  COMMAND ${CMAKE_COMMAND} -D SCRIPT_DIR=${SCRIPT_DIRECTORY} -DTOOLNAME=XTandemAdapter -DPARAM=xtandem_executable -D CTD_PATH=${CTD_PATH} -P ${SCRIPT_DIRECTORY}remove_parameter_from_ctd.cmake
  # MyriMatchAdapter
  COMMAND ${CMAKE_COMMAND} -D SCRIPT_DIR=${SCRIPT_DIRECTORY} -DTOOLNAME=MyriMatchAdapter -DPARAM=myrimatch_executable -D CTD_PATH=${CTD_PATH} -P ${SCRIPT_DIRECTORY}remove_parameter_from_ctd.cmake
  # MSGFPlusAdapter
  COMMAND ${CMAKE_COMMAND} -D SCRIPT_DIR=${SCRIPT_DIRECTORY} -DTOOLNAME=MSGFPlusAdapter -DPARAM=executable -D CTD_PATH=${CTD_PATH} -P ${SCRIPT_DIRECTORY}remove_parameter_from_ctd.cmake
  # LuciPhorAdapter
  COMMAND ${CMAKE_COMMAND} -D SCRIPT_DIR=${SCRIPT_DIRECTORY} -DTOOLNAME=LuciphorAdapter -DPARAM=executable -D CTD_PATH=${CTD_PATH} -P ${SCRIPT_DIRECTORY}remove_parameter_from_ctd.cmake
  # FidoAdapter
  COMMAND ${CMAKE_COMMAND} -D SCRIPT_DIR=${SCRIPT_DIRECTORY} -DTOOLNAME=FidoAdapter -DPARAM=fido_executable -D CTD_PATH=${CTD_PATH} -P ${SCRIPT_DIRECTORY}remove_parameter_from_ctd.cmake
  COMMAND ${CMAKE_COMMAND} -D SCRIPT_DIR=${SCRIPT_DIRECTORY} -DTOOLNAME=FidoAdapter -DPARAM=fidocp_executable -D CTD_PATH=${CTD_PATH} -P ${SCRIPT_DIRECTORY}remove_parameter_from_ctd.cmake
  DEPENDS create_ctds
)

# create final target that collects all sub-calls
add_custom_target(
  prepare_knime_descriptors
  COMMAND ${CMAKE_COMMAND} -E copy ${PROJECT_SOURCE_DIR}/cmake/knime/mimetypes.xml ${CTD_PATH}
  COMMAND ${CMAKE_COMMAND} -E copy ${PROJECT_SOURCE_DIR}/cmake/knime/mime.types ${CTD_PATH}
  DEPENDS final_ctds
)

add_custom_target(
  prepare_knime_payload_binaries
  # 1st create the directory to make sure that the remove_directory does not fail
  COMMAND ${CMAKE_COMMAND} -E make_directory ${PAYLOAD_PATH}
  COMMAND ${CMAKE_COMMAND} -E remove_directory ${PAYLOAD_PATH}
  COMMAND ${CMAKE_COMMAND} -E make_directory ${PAYLOAD_PATH}
  COMMAND ${CMAKE_COMMAND} -E make_directory ${PAYLOAD_BIN_PATH}
  DEPENDS TOPP UTILS
)

add_custom_target(
  create_payload_share
  # 1st create the directory to make sure that the remove_directory does not fail
  COMMAND ${CMAKE_COMMAND} -E make_directory ${PAYLOAD_SHARE_PATH}
  # remove old directory
  COMMAND ${CMAKE_COMMAND} -E remove_directory ${PAYLOAD_SHARE_PATH}
  # create new one and fill with the appropriate content
  COMMAND ${CMAKE_COMMAND} -E make_directory ${PAYLOAD_SHARE_PATH}
  COMMAND ${CMAKE_COMMAND} -D SCRIPT_DIR=${SCRIPT_DIRECTORY} -D SOURCE_PATH=${PROJECT_SOURCE_DIR} -D TARGET_DIRECTORY=${PAYLOAD_SHARE_PATH} -P ${SCRIPT_DIRECTORY}copy_share.cmake
  DEPENDS prepare_knime_payload_binaries
)

# copy the binaries
foreach(TOOL ${CTD_executables})
  set(tool_path ${TOPP_BIN_PATH}/${TOOL})
  if(WIN32)
    set(tool_path "${tool_path}.exe")
  endif()
  add_custom_command(
    TARGET  prepare_knime_payload_binaries POST_BUILD
    COMMAND ${CMAKE_COMMAND} -E copy ${tool_path} "${PAYLOAD_BIN_PATH}/"
  )
endforeach()

add_custom_target(
  prepare_knime_payload_libs
  # 1st create the directory to make sure that the remove_directory does not fail
  COMMAND ${CMAKE_COMMAND} -E make_directory ${PAYLOAD_LIB_PATH}
  COMMAND ${CMAKE_COMMAND} -E remove_directory ${PAYLOAD_LIB_PATH}
  COMMAND ${CMAKE_COMMAND} -E make_directory ${PAYLOAD_LIB_PATH}
  # we need the binaries to determine what libraries we need
  DEPENDS prepare_knime_payload_binaries
)

# assemble the libraries, this differs drastically between the different platforms
if (APPLE)
  add_custom_command(
    TARGET prepare_knime_payload_libs POST_BUILD
    COMMAND ${PROJECT_SOURCE_DIR}/cmake/MacOSX/fix_dependencies.rb -l ${PAYLOAD_LIB_PATH} -b ${PAYLOAD_BIN_PATH}
  )
elseif(WIN32)
  # assemble required libraries for win32
  # OpenMS, OpenMS_GUI, OpenSWATHAlgo, Qt, xerces, sqlite
<<<<<<< HEAD
=======
  set(WIN32_DLLLOCATION "$<TARGET_FILE:OpenMS>")
  get_filename_component(WIN32_DLLPATH "${WIN32_DLLLOCATION}" PATH)
>>>>>>> 44a193af

  add_custom_command(
    TARGET prepare_knime_payload_libs POST_BUILD
    COMMAND ${CMAKE_COMMAND} -E copy $<TARGET_FILE:OpenMS> ${PAYLOAD_LIB_PATH}
    COMMAND ${CMAKE_COMMAND} -E copy $<TARGET_FILE:OpenMS_GUI> ${PAYLOAD_LIB_PATH}
    COMMAND ${CMAKE_COMMAND} -E copy $<TARGET_FILE:OpenSwathAlgo> ${PAYLOAD_LIB_PATH}
    COMMAND ${CMAKE_COMMAND} -E copy $<TARGET_FILE:SuperHirn> ${PAYLOAD_LIB_PATH}
  )

  function(copy_library lib target_path)
    string(REGEX REPLACE "lib$" "dll" target_dll "${lib}")
    file(TO_NATIVE_PATH "${target_dll}" target_native)
    add_custom_command(
      TARGET prepare_knime_payload_libs POST_BUILD
      COMMAND ${CMAKE_COMMAND} -E copy "${target_native}" "${target_path}"
    )
  endfunction()

  set(QT_PAYLOAD_LIBS "QTCORE;QTGUI;QTNETWORK;QTOPENGL;QTSQL;QTSVG;QTWEBKIT;PHONON")
  foreach(QT_PAYLOAD_LIB ${QT_PAYLOAD_LIBS})
    set(target_lib "${QT_${QT_PAYLOAD_LIB}_LIBRARY_RELEASE}")
    copy_library(${target_lib} ${PAYLOAD_LIB_PATH})
  endforeach()

  
  ## Include needed contrib dll-libraries other than QT
  # Caution: The ..._LIBRARY variables from the find packages point to the *.lib files
  # instead of the *.dlls
  
  # xerces-c
  get_filename_component(xerces_path "${XercesC_LIBRARY_RELEASE}" PATH)
  file(TO_NATIVE_PATH "${xerces_path}/xerces-c_3_1.dll" target_native_xerces)
  add_custom_command(
      TARGET prepare_knime_payload_libs POST_BUILD
      COMMAND ${CMAKE_COMMAND} -E copy "${target_native_xerces}" "${PAYLOAD_LIB_PATH}"
  )
    
  # sqlite3
  get_filename_component(sqlite_path "${SQLITE_LIBRARY}" PATH)
  file(TO_NATIVE_PATH "${sqlite_path}/sqlite3.dll" target_native_sqlite)
  add_custom_command(
      TARGET prepare_knime_payload_libs POST_BUILD
      COMMAND ${CMAKE_COMMAND} -E copy "${target_native_sqlite}" "${PAYLOAD_LIB_PATH}"
  )
else()
  # assemble required libraries for lnx
  set(QT_PAYLOAD_LIBS "QTCORE;QTGUI;QTNETWORK;QTOPENGL;QTSQL;QTSVG;QTWEBKIT;PHONON")
  foreach(QT_PAYLOAD_LIB ${QT_PAYLOAD_LIBS})
    if(NOT "${QT_${QT_PAYLOAD_LIB}_LIBRARY_RELEASE}" STREQUAL "QT_${QT_PAYLOAD_LIB}_LIBRARY_RELEASE-NOTFOUND")
      set(target_lib "${QT_${QT_PAYLOAD_LIB}_LIBRARY_RELEASE}")
      add_custom_command(
        TARGET prepare_knime_payload_libs POST_BUILD
        COMMAND ${CMAKE_COMMAND} -E copy "${target_lib}" "${PAYLOAD_LIB_PATH}"
      )
    endif()
  endforeach()

  # additionally query the executables and libs for the qt libs
  add_custom_command(
    TARGET prepare_knime_payload_libs POST_BUILD
    COMMAND ${PROJECT_SOURCE_DIR}/cmake/knime/find_qt_libs.sh ${PROJECT_BINARY_DIR}/bin ${PROJECT_BINARY_DIR}/lib ${PAYLOAD_LIB_PATH}
  )

  add_custom_command(
    TARGET prepare_knime_payload_libs POST_BUILD
    COMMAND ${CMAKE_COMMAND} -E copy ${PROJECT_BINARY_DIR}/lib/libOpenMS.so ${PAYLOAD_LIB_PATH}
    COMMAND ${CMAKE_COMMAND} -E copy ${PROJECT_BINARY_DIR}/lib/libOpenMS_GUI.so ${PAYLOAD_LIB_PATH}
    COMMAND ${CMAKE_COMMAND} -E copy ${PROJECT_BINARY_DIR}/lib/libOpenSwathAlgo.so ${PAYLOAD_LIB_PATH}
    COMMAND ${CMAKE_COMMAND} -E copy ${PROJECT_BINARY_DIR}/lib/libSuperHirn.so ${PAYLOAD_LIB_PATH}
  )
endif()

# handle the binaries.ini
add_custom_target(
  prepare_knime_payload_ini
  COMMAND ${CMAKE_COMMAND} -D SCRIPT_DIR=${SCRIPT_DIRECTORY} -D ARCH=${ARCH} -D PLATFORM=${PLATFORM} -D TARGET_DIR=${PAYLOAD_PATH} -D TEMPLATE_FOLDER=${SCRIPT_DIRECTORY} -P ${SCRIPT_DIRECTORY}copy_binaries_ini.cmake
  DEPENDS prepare_knime_payload_binaries
)

set(FOLDER_STRUCTURE_MESSAGE "You can clone all Thirdparty binaries from our OpenMS/THIRDPARTY Git repository but you have to flatten the folder structure such that it is only one level deep with the versions specific for your platform. Do not change the folder names.")

# check if we have valid search engines
if(NOT EXISTS ${SEARCH_ENGINES_DIRECTORY})
  message(FATAL_ERROR "Please specify the path to the search engines to build the KNIME packages. ${FOLDER_STRUCTURE_MESSAGE} Then call cmake again with cmake -D SEARCH_ENGINES_DIRECTORY=<Path-To-Checkedout-SE>.")
elseif(NOT EXISTS ${SEARCH_ENGINES_DIRECTORY}/OMSSA OR NOT EXISTS ${SEARCH_ENGINES_DIRECTORY}/XTandem OR NOT EXISTS ${SEARCH_ENGINES_DIRECTORY}/MSGFPlus)
  message(FATAL_ERROR "The given search engine directory seems to have an invalid layout. ${FOLDER_STRUCTURE_MESSAGE}")
elseif(NOT EXISTS ${SEARCH_ENGINES_DIRECTORY}/Fido)
  message(FATAL_ERROR "The given search engine directory seems to have an invalid layout (Fido is missing). ${FOLDER_STRUCTURE_MESSAGE}")
elseif(NOT EXISTS ${SEARCH_ENGINES_DIRECTORY}/LuciPHOr2)
  message(FATAL_ERROR "The given search engine directory seems to have an invalid layout (LuciPHOr2 is missing). ${FOLDER_STRUCTURE_MESSAGE}")
elseif(NOT APPLE AND NOT EXISTS ${SEARCH_ENGINES_DIRECTORY}/MyriMatch)
  message(FATAL_ERROR "The given search engine directory seems to have an invalid layout (MyriMatch is missing). ${FOLDER_STRUCTURE_MESSAGE}")
endif()

add_custom_target(
  prepare_knime_payload_searchengines
  COMMAND ${CMAKE_COMMAND} -D SCRIPT_DIR=${SCRIPT_DIRECTORY} -D SE_PATH=${SEARCH_ENGINES_DIRECTORY} -D TARGET_DIRECTORY=${PAYLOAD_BIN_PATH} -P ${SCRIPT_DIRECTORY}copy_searchengines.cmake
  # We need the folder layout from the bin target
  DEPENDS prepare_knime_payload_binaries
)

# the complete payload target
add_custom_target(
  prepare_knime_payload
  COMMAND ${CMAKE_COMMAND} -D SCRIPT_DIR=${SCRIPT_DIRECTORY} -D ARCH=${ARCH} -D PLATFORM=${PLATFORM} -D PAYLOAD_FOLDER=${PAYLOAD_PATH} -P ${SCRIPT_DIRECTORY}compress_payload.cmake
  DEPENDS prepare_knime_payload_binaries prepare_knime_payload_libs create_payload_share prepare_knime_payload_ini prepare_knime_payload_searchengines
)

add_custom_target(
  prepare_meta_information
  COMMAND ${CMAKE_COMMAND} -E copy ${PROJECT_SOURCE_DIR}/cmake/knime/LICENSE ${KNIME_PLUGIN_DIRECTORY}/
  COMMAND ${CMAKE_COMMAND} -E copy ${PROJECT_SOURCE_DIR}/cmake/knime/COPYRIGHT ${KNIME_PLUGIN_DIRECTORY}/
  COMMAND ${CMAKE_COMMAND} -E copy ${PROJECT_SOURCE_DIR}/cmake/knime/DESCRIPTION ${KNIME_PLUGIN_DIRECTORY}/
)

add_custom_target(
  prepare_knime_package
  DEPENDS prepare_meta_information configure_plugin_properties prepare_knime_descriptors prepare_knime_payload
)<|MERGE_RESOLUTION|>--- conflicted
+++ resolved
@@ -185,12 +185,6 @@
 elseif(WIN32)
   # assemble required libraries for win32
   # OpenMS, OpenMS_GUI, OpenSWATHAlgo, Qt, xerces, sqlite
-<<<<<<< HEAD
-=======
-  set(WIN32_DLLLOCATION "$<TARGET_FILE:OpenMS>")
-  get_filename_component(WIN32_DLLPATH "${WIN32_DLLLOCATION}" PATH)
->>>>>>> 44a193af
-
   add_custom_command(
     TARGET prepare_knime_payload_libs POST_BUILD
     COMMAND ${CMAKE_COMMAND} -E copy $<TARGET_FILE:OpenMS> ${PAYLOAD_LIB_PATH}
