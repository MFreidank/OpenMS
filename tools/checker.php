--- conflicted
+++ resolved
@@ -610,10 +610,7 @@
 				"Exception_Base_test.C",
 				"NumericDiff.C",
 				"ExampleLibraryFile.C",
-<<<<<<< HEAD
-=======
         "TestExternalCode.C"
->>>>>>> 6618663a
 				);
 					
 				if (!in_array($basename,$ignore)  && !beginsWith($f,"source/APPLICATIONS/TOPP/")  && !beginsWith($f,"source/APPLICATIONS/UTILS/") && !beginsWith($f,"source/VISUAL/APPLICATIONS/GUITOOLS/") )
