// --------------------------------------------------------------------------
//                   OpenMS -- Open-Source Mass Spectrometry
// --------------------------------------------------------------------------
// Copyright The OpenMS Team -- Eberhard Karls University Tuebingen,
// ETH Zurich, and Freie Universitaet Berlin 2002-2017.
//
// This software is released under a three-clause BSD license:
//  * Redistributions of source code must retain the above copyright
//    notice, this list of conditions and the following disclaimer.
//  * Redistributions in binary form must reproduce the above copyright
//    notice, this list of conditions and the following disclaimer in the
//    documentation and/or other materials provided with the distribution.
//  * Neither the name of any author or any participating institution
//    may be used to endorse or promote products derived from this software
//    without specific prior written permission.
// For a full list of authors, refer to the file AUTHORS.
// --------------------------------------------------------------------------
// THIS SOFTWARE IS PROVIDED BY THE COPYRIGHT HOLDERS AND CONTRIBUTORS "AS IS"
// AND ANY EXPRESS OR IMPLIED WARRANTIES, INCLUDING, BUT NOT LIMITED TO, THE
// IMPLIED WARRANTIES OF MERCHANTABILITY AND FITNESS FOR A PARTICULAR PURPOSE
// ARE DISCLAIMED. IN NO EVENT SHALL ANY OF THE AUTHORS OR THE CONTRIBUTING
// INSTITUTIONS BE LIABLE FOR ANY DIRECT, INDIRECT, INCIDENTAL, SPECIAL,
// EXEMPLARY, OR CONSEQUENTIAL DAMAGES (INCLUDING, BUT NOT LIMITED TO,
// PROCUREMENT OF SUBSTITUTE GOODS OR SERVICES; LOSS OF USE, DATA, OR PROFITS;
// OR BUSINESS INTERRUPTION) HOWEVER CAUSED AND ON ANY THEORY OF LIABILITY,
// WHETHER IN CONTRACT, STRICT LIABILITY, OR TORT (INCLUDING NEGLIGENCE OR
// OTHERWISE) ARISING IN ANY WAY OUT OF THE USE OF THIS SOFTWARE, EVEN IF
// ADVISED OF THE POSSIBILITY OF SUCH DAMAGE.
//
// --------------------------------------------------------------------------
// $Maintainer: Timo Sachsenberg $
// $Authors: David Wojnar $
// --------------------------------------------------------------------------


#include <OpenMS/APPLICATIONS/TOPPBase.h>
#include <OpenMS/MATH/STATISTICS/PosteriorErrorProbabilityModel.h>
#include <OpenMS/FORMAT/IdXMLFile.h>
#include <OpenMS/CONCEPT/Exception.h>
#include <boost/math/special_functions/fpclassify.hpp> // for "isnan"
#include <vector>

using namespace OpenMS;
using namespace Math; //PosteriorErrorProbabilityModel
using namespace std;

//-------------------------------------------------------------
//Doxygen docu
//-------------------------------------------------------------

/**
    @page TOPP_IDPosteriorErrorProbability IDPosteriorErrorProbability

    @brief  Tool to estimate the probability of peptide hits to be incorrectly assigned.

    <CENTER>
    <table>
        <tr>
            <td ALIGN = "center" BGCOLOR="#EBEBEB"> potential predecessor tools </td>
            <td VALIGN="middle" ROWSPAN=2> \f$ \longrightarrow \f$ IDPosteriorErrorProbability \f$ \longrightarrow \f$</td>
            <td ALIGN = "center" BGCOLOR="#EBEBEB"> potential successor tools </td>
        </tr>
        <tr>
            <td VALIGN="middle" ALIGN = "center" ROWSPAN=1> @ref TOPP_MascotAdapter (or other ID engines) </td>
            <td VALIGN="middle" ALIGN = "center" ROWSPAN=1> @ref TOPP_ConsensusID </td>
        </tr>
    </table>
    </CENTER>

    @experimental This tool has not been tested thoroughly and might behave not as expected!

    By default an estimation is performed using the (inverse) Gumbel distribution for incorrectly assigned sequences
    and a Gaussian distribution for correctly assigned sequences. The probabilities are calculated by using Bayes' law, similar to PeptideProphet.
    Alternatively, a second Gaussian distribution can be used for incorrectly assigned sequences.
    At the moment, IDPosteriorErrorProbability is able to handle X! Tandem, Mascot, MyriMatch and OMSSA scores.

    No target/decoy information needs to be provided, since the model fits are done on the mixed distribution.

    In order to validate the computed probabilities an optional plot output can be generated.
    There are two parameters for the plot:
    The scores are plotted in the form of bins. Each bin represents a set of scores in a range of '(highest_score - smallest_score) / number_of_bins' (if all scores have positive values).
    The midpoint of the bin is the mean of the scores it represents.
    The parameter 'out_plot' should be used to give the plot a unique name. Two files are created. One with the binned scores and one with all steps of the estimation.
    If parameter @p top_hits_only is set, only the top hits of each peptide identification are used for the estimation process.
    Additionally, if 'top_hits_only' is set, target/decoy information is available and a @ref TOPP_FalseDiscoveryRate run was performed previously, an additional plot will be generated with target and decoy bins ('out_plot' must not be empty).
    A peptide hit is assumed to be a target if its q-value is smaller than @p fdr_for_targets_smaller.
    The plots are saved as a Gnuplot file. An attempt is made to call Gnuplot, which will create a PDF file containing all steps of the estimation. If this fails, the user has to run Gnuplot manually - or adjust the PATH environment such that Gnuplot can be found and retry.

    @note Currently mzIdentML (mzid) is not directly supported as an input/output format of this tool. Convert mzid files to/from idXML using @ref TOPP_IDFileConverter if necessary.

    <B>The command line parameters of this tool are:</B>
    @verbinclude TOPP_IDPosteriorErrorProbability.cli
    <B>INI file documentation of this tool:</B>
    @htmlinclude TOPP_IDPosteriorErrorProbability.html

    For the parameters of the algorithm section see the algorithms documentation: @n
        @ref OpenMS::Math::PosteriorErrorProbabilityModel "fit_algorithm" @n

*/

// We do not want this class to show up in the docu:
/// @cond TOPPCLASSES


class TOPPIDPosteriorErrorProbability :
  public TOPPBase
{
public:
  TOPPIDPosteriorErrorProbability() :
    TOPPBase("IDPosteriorErrorProbability", "Estimates probabilities for incorrectly assigned peptide sequences and a set of search engine scores using a mixture model.")
  {

  }

protected:
  void registerOptionsAndFlags_() override
  {
    registerInputFile_("in", "<file>", "", "input file ");
    setValidFormats_("in", ListUtils::create<String>("idXML"));
    registerOutputFile_("out", "<file>", "", "output file ");
    setValidFormats_("out", ListUtils::create<String>("idXML"));
    registerOutputFile_("out_plot", "<file>", "", "txt file (if gnuplot is available, a corresponding PDF will be created as well.)", false);
    setValidFormats_("out_plot", ListUtils::create<String>("txt"));

    registerFlag_("split_charge", "The search engine scores are split by charge if this flag is set. Thus, for each charge state a new model will be computed.");
    registerFlag_("top_hits_only", "If set only the top hits of every PeptideIdentification will be used");
    registerDoubleOption_("fdr_for_targets_smaller", "<value>", 0.05, "Only used, when top_hits_only set. Additionally, target/decoy information should be available. The score_type must be q-value from an previous False Discovery Rate run.", false, true);
    registerFlag_("ignore_bad_data", "If set errors will be written but ignored. Useful for pipelines with many datasets where only a few are bad, but the pipeline should run through.");
    registerFlag_("prob_correct", "If set scores will be calculated as '1 - ErrorProbabilities' and can be interpreted as probabilities for correct identifications.");
    registerSubsection_("fit_algorithm", "Algorithm parameter subsection");
    addEmptyLine_();
  }

  //there is only one parameter at the moment
  Param getSubsectionDefaults_(const String& /*section*/) const override
  {
    Param p = PosteriorErrorProbabilityModel().getParameters();
    if (p.exists("out_plot"))
    { // hide from user -- we have a top-level param for that
      p.remove("out_plot");
    }
    else 
    {
      throw Exception::Precondition(__FILE__, __LINE__, OPENMS_PRETTY_FUNCTION, "INTERNAL ERROR: Param 'out_plot' was removed from fit-algorithm. Please update param handling internally!");
    }
    return p;
  }


  ExitCodes main_(int, const char**) override
  {
    //-------------------------------------------------------------
    // parsing parameters
    //-------------------------------------------------------------

    String inputfile_name = getStringOption_("in");
    String outputfile_name = getStringOption_("out");
    Param fit_algorithm = getParam_().copy("fit_algorithm:", true);
    fit_algorithm.setValue("out_plot", getStringOption_("out_plot")); // re-assemble full param (was moved to top-level)
    bool split_charge = getFlag_("split_charge");
    bool top_hits_only = getFlag_("top_hits_only");
    double fdr_for_targets_smaller = getDoubleOption_("fdr_for_targets_smaller");
    bool ignore_bad_data = getFlag_("ignore_bad_data");
    bool prob_correct = getFlag_("prob_correct");

    //-------------------------------------------------------------
    // reading input
    //-------------------------------------------------------------
    IdXMLFile file;
    vector<ProteinIdentification> protein_ids;
    vector<PeptideIdentification> peptide_ids;
    file.load(inputfile_name, protein_ids, peptide_ids);
    PosteriorErrorProbabilityModel PEP_model;
    PEP_model.setParameters(fit_algorithm);
    //-------------------------------------------------------------
    // calculations
    //-------------------------------------------------------------

    // check if there is a q-value score and target_decoy information available
    bool target_decoy_available(false);
    for (PeptideIdentification const & pep_id : peptide_ids)
    {
      const vector<PeptideHit>& hits = pep_id.getHits();
      if (!hits.empty())
      {
        target_decoy_available = (pep_id.getScoreType() == "q-value"
                               && hits[0].metaValueExists("target_decoy"));
        break;
      }
    }
    
    // map identifier "engine,charge" (if split_charge==true) or "engine" 
    // to three extracted score vectors. The main score vector contains the PSM scores.
    // Second and third are optional and contain target and decoy scores.
    map<String, vector<vector<double> > > all_scores = PosteriorErrorProbabilityModel::extractAndTransformScores(
     protein_ids, 
     peptide_ids, 
     split_charge,
     top_hits_only,
     target_decoy_available,
     fdr_for_targets_smaller);

    if (all_scores.empty())
    {
      writeLog_("No data collected. Check whether search engine is supported.");
      if (!ignore_bad_data) { return INPUT_FILE_EMPTY; }
    }

    String out_plot = fit_algorithm.getValue("out_plot").toString().trim();

    for (auto & score : all_scores)
    {
      vector<String> engine_info;
      score.first.split(',', engine_info);
      String engine = engine_info[0];
      Int charge = (engine_info.size() == 2) ? engine_info[1].toInt() : -1;

      if (split_charge)
      {
        // only adapt plot output if plot is requested (this badly violates the output rules and needs to change!)
        // one way to fix this: plot charges into a single file (no renaming of output file needed) - but this requires major code restructuring
        if (!out_plot.empty()) fit_algorithm.setValue("out_plot", out_plot + "_charge_" + String(charge));
        PEP_model.setParameters(fit_algorithm);
      }

      // fit to score vector
      bool return_value = PEP_model.fit(score.second[0]);

      if (!return_value) 
      {
        writeLog_("Unable to fit data. Algorithm did not run through for the following search engine: " + engine);
        if (!ignore_bad_data) { return UNEXPECTED_RESULT; }
      }

      if (return_value)
      {
        // plot target_decoy
        if (!out_plot.empty() 
         && top_hits_only 
         && target_decoy_available 
         && (score.second[0].size() > 0))
        {
          PEP_model.plotTargetDecoyEstimation(score.second[1], score.second[2]); //target, decoy
        }
        
        bool unable_to_fit_data(true), data_might_not_be_well_fit(true);
        PosteriorErrorProbabilityModel::updateScores(
         PEP_model,
         engine,
         charge,
         protein_ids,
         peptide_ids,
         prob_correct,
         split_charge,
         unable_to_fit_data,
         data_might_not_be_well_fit);

        if (unable_to_fit_data)
        {
          writeLog_(String("Unable to fit data for search engine: ") + engine);
<<<<<<< HEAD
=======
          if (!ignore_bad_data) return UNEXPECTED_RESULT;
>>>>>>> 9b6fed21
        }
        else if (data_might_not_be_well_fit) 
        {
          writeLog_(String("Data might not be well fitted for search engine: ") + engine);
        }
      }
    }
    //-------------------------------------------------------------
    // writing output
    //-------------------------------------------------------------
    file.store(outputfile_name, protein_ids, peptide_ids);
    return EXECUTION_OK;
  }
};


int main(int argc, const char** argv)
{
  TOPPIDPosteriorErrorProbability tool;
  return tool.main(argc, argv);
}

/// @endcond<|MERGE_RESOLUTION|>--- conflicted
+++ resolved
@@ -258,10 +258,7 @@
         if (unable_to_fit_data)
         {
           writeLog_(String("Unable to fit data for search engine: ") + engine);
-<<<<<<< HEAD
-=======
           if (!ignore_bad_data) return UNEXPECTED_RESULT;
->>>>>>> 9b6fed21
         }
         else if (data_might_not_be_well_fit) 
         {
