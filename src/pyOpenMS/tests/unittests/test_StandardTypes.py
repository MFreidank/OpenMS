def test_if_available():
    import pyopenms
    assert pyopenms.PeakMap == pyopenms.MSExperiment
<<<<<<< HEAD
    # assert pyopenms.Chromatogram == pyopenms.MSChromatogram
=======
>>>>>>> ffdca17a
    assert pyopenms.PeakSpectrum == pyopenms.MSSpectrum
<|MERGE_RESOLUTION|>--- conflicted
+++ resolved
@@ -1,8 +1,4 @@
 def test_if_available():
     import pyopenms
     assert pyopenms.PeakMap == pyopenms.MSExperiment
-<<<<<<< HEAD
-    # assert pyopenms.Chromatogram == pyopenms.MSChromatogram
-=======
->>>>>>> ffdca17a
-    assert pyopenms.PeakSpectrum == pyopenms.MSSpectrum
+    assert pyopenms.PeakSpectrum == pyopenms.MSSpectrum