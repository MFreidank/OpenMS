--- conflicted
+++ resolved
@@ -42,14 +42,7 @@
 #include <OpenMS/KERNEL/MSExperiment.h>
 #include <OpenMS/FORMAT/MzMLFile.h>
 #include <OpenMS/FORMAT/FASTAFile.h>
-<<<<<<< HEAD
-#include <OpenMS/CHEMISTRY/EnzymaticDigestion.h>
-#include <OpenMS/CHEMISTRY/EnzymesDB.h>
 #include <OpenMS/ANALYSIS/ID/PeptideIndexing.h>
-=======
-#include <OpenMS/CHEMISTRY/ProteaseDigestion.h>
-#include <OpenMS/CHEMISTRY/ProteaseDB.h>
->>>>>>> 604e4b94
 
 #include <OpenMS/CHEMISTRY/ModificationsDB.h>
 #include <OpenMS/ANALYSIS/RNPXL/ModifiedPeptideGenerator.h>
@@ -250,7 +243,6 @@
       }
     }
 
-<<<<<<< HEAD
     void postProcessHits_(const PeakMap& exp, 
       vector<vector<AnnotatedHit> >& annotated_hits, 
       vector<ProteinIdentification>& protein_ids, 
@@ -265,11 +257,6 @@
 #pragma omp parallel for
 #endif
       for (SignedSize scan_index = 0; scan_index < (SignedSize)annotated_hits.size(); ++scan_index)
-=======
-    void postProcessHits_(const PeakMap& exp, vector<vector<PeptideHit> >& peptide_hits, vector<ProteinIdentification>& protein_ids, vector<PeptideIdentification>& peptide_ids, Size top_hits)
-    {
-      for (vector<vector<PeptideHit> >::iterator pit = peptide_hits.begin(); pit != peptide_hits.end(); ++pit)
->>>>>>> 604e4b94
       {
         // sort and keeps n best elements according to score
         Size topn = top_hits > annotated_hits[scan_index].size() ? annotated_hits[scan_index].size() : top_hits;
@@ -292,7 +279,6 @@
           pi.setHigherScoreBetter(true);
           pi.setRT(exp[scan_index].getRT());
           pi.setMZ(exp[scan_index].getPrecursors()[0].getMZ());
-<<<<<<< HEAD
           Size charge = exp[scan_index].getPrecursors()[0].getCharge();
 
           // create full peptide hit structure from annotated hits
@@ -326,40 +312,6 @@
           peptide_ids.push_back(pi);
         }
       }
-=======
-          pi.getHits().swap(*pit); // swap in hits to prevent copies
-
-          // only store top n hits
-          pi.assignRanks();
-          pi.getHits().resize(top_hits);
-          pi.getHits().shrink_to_fit();
-
-          peptide_ids.emplace_back(pi);
-        }
-      }
-
-      // protein identifications (leave as is...)
-      protein_ids = vector<ProteinIdentification>(1);
-      protein_ids[0].setDateTime(DateTime::now());
-      protein_ids[0].setSearchEngine("SimpleSearchEngine");
-      protein_ids[0].setSearchEngineVersion(VersionInfo::getVersion());
-
-      ProteinIdentification::SearchParameters search_parameters;
-      search_parameters.db = getStringOption_("database");
-      search_parameters.charges = "+" + String(getIntOption_("precursor:min_charge")) + "-+" + String(getIntOption_("precursor:max_charge"));
-
-      ProteinIdentification::PeakMassType mass_type = ProteinIdentification::MONOISOTOPIC;
-      search_parameters.mass_type = mass_type;
-      search_parameters.fixed_modifications = getStringList_("modifications:fixed");
-      search_parameters.variable_modifications = getStringList_("modifications:variable");
-      search_parameters.missed_cleavages = getIntOption_("peptide:missed_cleavages");
-      search_parameters.fragment_mass_tolerance = getDoubleOption_("fragment:mass_tolerance");
-      search_parameters.precursor_mass_tolerance = getDoubleOption_("precursor:mass_tolerance");
-      search_parameters.precursor_mass_tolerance_ppm = getStringOption_("precursor:mass_tolerance_unit") == "ppm" ? true : false;
-      search_parameters.fragment_mass_tolerance_ppm = getStringOption_("fragment:mass_tolerance_unit") == "ppm" ? true : false;
-      search_parameters.digestion_enzyme = *ProteaseDB::getInstance()->getEnzyme(getStringOption_("enzyme"));
-      protein_ids[0].setSearchParameters(search_parameters);
->>>>>>> 604e4b94
     }
 
     // protein identifications (leave as is...)
@@ -381,7 +333,7 @@
     search_parameters.precursor_mass_tolerance = getDoubleOption_("precursor:mass_tolerance");
     search_parameters.precursor_mass_tolerance_ppm = getStringOption_("precursor:mass_tolerance_unit") == "ppm" ? true : false;
     search_parameters.fragment_mass_tolerance_ppm = getStringOption_("fragment:mass_tolerance_unit") == "ppm" ? true : false;
-    search_parameters.digestion_enzyme = *EnzymesDB::getInstance()->getEnzyme(getStringOption_("enzyme"));
+    search_parameters.digestion_enzyme = *ProteaseDB::getInstance()->getEnzyme(getStringOption_("enzyme"));
     protein_ids[0].setSearchParameters(search_parameters);
   }
 
@@ -532,13 +484,8 @@
 
         for (auto const & c : current_digest)
         {
-<<<<<<< HEAD
-          if (c.getString().has('X')) continue;
+          if (c.getString().has('X')) { continue; }
         
-=======
-          if (cit->getString().has('X')) continue;
-
->>>>>>> 604e4b94
           bool already_processed = false;
 #ifdef _OPENMP
 #pragma omp critical (processed_peptides_access)
@@ -619,7 +566,6 @@
 
               if (score == 0) { continue; } // no hit?
 
-<<<<<<< HEAD
               // add peptide hit
               AnnotatedHit ah;
               ah.sequence = c;
@@ -636,13 +582,6 @@
                   std::partial_sort(annotated_hits[scan_index].begin(), annotated_hits[scan_index].begin() + top_hits, annotated_hits[scan_index].end(), AnnotatedHit::hasBetterScore);
                   annotated_hits[scan_index].resize(top_hits); 
                 }
-=======
-#ifdef _OPENMP
-#pragma omp critical (peptide_hits_access)
-#endif
-              {
-                peptide_hits[scan_index].emplace_back(score, 0, charge, candidate);
->>>>>>> 604e4b94
               }
               omp_unset_lock(&(annotated_hits_lock[scan_index]));
             }
@@ -681,7 +620,7 @@
       param_pi.setValue("decoy_string_position", "prefix");
       param_pi.setValue("enzyme:name", getStringOption_("enzyme"));
       param_pi.setValue("enzyme:specificity", "full");
-      param_pi.setValue("missing_decoy_action", "warn");
+      param_pi.setValue("missing_decoy_action", "silent");
       param_pi.setValue("log", getStringOption_("log"));
       indexer.setParameters(param_pi);
 
