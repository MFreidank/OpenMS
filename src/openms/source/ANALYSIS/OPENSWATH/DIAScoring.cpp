--- conflicted
+++ resolved
@@ -45,8 +45,6 @@
 
 #include <OpenMS/ANALYSIS/OPENSWATH/DIAPrescoring.h>
 
-<<<<<<< HEAD
-=======
 #include <OpenMS/CHEMISTRY/TheoreticalSpectrumGenerator.h>
 
 #include <numeric>
@@ -55,7 +53,6 @@
 
 #include <boost/bind.hpp>
 
->>>>>>> daae6062
 const double C13C12_MASSDIFF_U = 1.0033548;
 
 namespace OpenMS
@@ -108,7 +105,7 @@
       p.setValue("add_metainfo", "true",
           "Adds the type of peaks as metainfo to the peaks, like y8+, [M-H2O+2H]++");
       generator->setParameters(p);
-    }
+  }
 
     // for simulateSpectrumFromAASequence
     //  Param p;
