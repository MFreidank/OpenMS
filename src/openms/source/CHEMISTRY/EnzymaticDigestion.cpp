// --------------------------------------------------------------------------
//                   OpenMS -- Open-Source Mass Spectrometry
// --------------------------------------------------------------------------
// Copyright The OpenMS Team -- Eberhard Karls University Tuebingen,
// ETH Zurich, and Freie Universitaet Berlin 2002-2015.
//
// This software is released under a three-clause BSD license:
//  * Redistributions of source code must retain the above copyright
//    notice, this list of conditions and the following disclaimer.
//  * Redistributions in binary form must reproduce the above copyright
//    notice, this list of conditions and the following disclaimer in the
//    documentation and/or other materials provided with the distribution.
//  * Neither the name of any author or any participating institution
//    may be used to endorse or promote products derived from this software
//    without specific prior written permission.
// For a full list of authors, refer to the file AUTHORS.
// --------------------------------------------------------------------------
// THIS SOFTWARE IS PROVIDED BY THE COPYRIGHT HOLDERS AND CONTRIBUTORS "AS IS"
// AND ANY EXPRESS OR IMPLIED WARRANTIES, INCLUDING, BUT NOT LIMITED TO, THE
// IMPLIED WARRANTIES OF MERCHANTABILITY AND FITNESS FOR A PARTICULAR PURPOSE
// ARE DISCLAIMED. IN NO EVENT SHALL ANY OF THE AUTHORS OR THE CONTRIBUTING
// INSTITUTIONS BE LIABLE FOR ANY DIRECT, INDIRECT, INCIDENTAL, SPECIAL,
// EXEMPLARY, OR CONSEQUENTIAL DAMAGES (INCLUDING, BUT NOT LIMITED TO,
// PROCUREMENT OF SUBSTITUTE GOODS OR SERVICES; LOSS OF USE, DATA, OR PROFITS;
// OR BUSINESS INTERRUPTION) HOWEVER CAUSED AND ON ANY THEORY OF LIABILITY,
// WHETHER IN CONTRACT, STRICT LIABILITY, OR TORT (INCLUDING NEGLIGENCE OR
// OTHERWISE) ARISING IN ANY WAY OUT OF THE USE OF THIS SOFTWARE, EVEN IF
// ADVISED OF THE POSSIBILITY OF SUCH DAMAGE.
//
// --------------------------------------------------------------------------
// $Maintainer: Chris Bielow, Xiao Liang $
// $Authors: Marc Sturm, Chris Bielow$
// --------------------------------------------------------------------------

#include <OpenMS/CHEMISTRY/EnzymaticDigestion.h>
#include <OpenMS/CHEMISTRY/EnzymesDB.h>
#include <OpenMS/SYSTEM/File.h>
#include <OpenMS/CONCEPT/LogStream.h>
#include <boost/regex.hpp>

#include <iostream>

using namespace std;

namespace OpenMS
{
  const std::string EnzymaticDigestion::NamesOfSpecificity[] = {"full", "semi", "none"};


  EnzymaticDigestion::EnzymaticDigestion() :
    missed_cleavages_(0),
    enzyme_(*EnzymesDB::getInstance()->getEnzyme("Trypsin")),
    specificity_(SPEC_FULL)
  {
  }

  EnzymaticDigestion::EnzymaticDigestion(const EnzymaticDigestion& rhs) :
    missed_cleavages_(rhs.missed_cleavages_),
    enzyme_(rhs.enzyme_),
    specificity_(rhs.specificity_)
  {
  }

  /// Assignment operator
  EnzymaticDigestion& EnzymaticDigestion::operator=(const EnzymaticDigestion& rhs)
  {
    if (this != &rhs)
    {
      missed_cleavages_ = rhs.missed_cleavages_;
      enzyme_ = rhs.enzyme_;
      specificity_ = rhs.specificity_;
    }
    return *this;
  }

  Size EnzymaticDigestion::getMissedCleavages() const
  {
    return missed_cleavages_;
  }

  void EnzymaticDigestion::setMissedCleavages(Size missed_cleavages)
  {
    missed_cleavages_ = missed_cleavages;
  }

  void EnzymaticDigestion::setEnzyme(const String enzyme_name)
  {
    enzyme_ = *EnzymesDB::getInstance()->getEnzyme(enzyme_name);
  }

  String EnzymaticDigestion::getEnzymeName() const
  {
    return enzyme_.getName();
  }

  EnzymaticDigestion::Specificity EnzymaticDigestion::getSpecificityByName(const String& name)
  {
    for (Size i = 0; i < SIZE_OF_SPECIFICITY; ++i)
    {
      if (name == NamesOfSpecificity[i]) return Specificity(i);
    }
    return SIZE_OF_SPECIFICITY;
  }

  EnzymaticDigestion::Specificity EnzymaticDigestion::getSpecificity() const
  {
    return specificity_;
  }

  void EnzymaticDigestion::setSpecificity(Specificity spec)
  {
    specificity_ = spec;
  }

  std::vector<Size> EnzymaticDigestion::tokenize_(const String& s) const
  {
    std::vector<Size> pep_positions;
    Size pos = 0;
    boost::regex re(enzyme_.getRegEx());
    if (enzyme_.getRegEx() != "()") // if it's not "no cleavage"
    {
      boost::sregex_token_iterator i(s.begin(), s.end(), re, -1);
      boost::sregex_token_iterator j;
      while (i != j)
      {
        pep_positions.push_back(pos);
        pos += (i++)->length();
      }
    }
    else
    {
      pep_positions.push_back(pos);
    }
    return pep_positions;
  }

  bool EnzymaticDigestion::isValidProduct(const AASequence& protein, Size pep_pos, Size pep_length, bool methionine_cleavage)
  {
    if (pep_pos >= protein.size())
    {
      LOG_WARN << "Error: start of peptide is beyond end of protein!" << endl;
      return false;
    }
    else if (pep_pos + pep_length > protein.size())
    {
      LOG_WARN << "Error: end of peptide is beyond end of protein!" << endl;
      return false;
    }
    else if (pep_length == 0 || protein.size() == 0)
    {
      LOG_WARN << "Error: peptide or protein must not be empty!" << endl;
      return false;
    }

    if (specificity_ == SPEC_NONE)
    {
      return true; // we don't care about terminal ends
    }
    else // either SPEC_SEMI or SPEC_FULL
    {
      bool spec_c = false, spec_n = false;

      std::vector<Size> pep_positions = tokenize_(protein.toUnmodifiedString());
      // test each end
      if (pep_pos == 0 ||
          std::find(pep_positions.begin(), pep_positions.end(), pep_pos) != pep_positions.end())
      {
        spec_n = true;
      }
      // if allow methionine cleavage at the protein start position
      if (pep_pos == 1 && methionine_cleavage && protein.getResidue((Size)0).getOneLetterCode() == "M")
      {
        spec_n = true;
      }
      if (pep_pos + pep_length == protein.size() ||
          std::find(pep_positions.begin(), pep_positions.end(), pep_pos  + pep_length) != pep_positions.end())
      {
        spec_c = true;
      }

      if (spec_n && spec_c)
      {
        return true; // if both are fine, its definitely valid
      }
      else if ((specificity_ == SPEC_SEMI) && (spec_n || spec_c))
      {
        return true; // one only for SEMI
      }
      else
      {
        return false;
      }
    }
  }

  Size EnzymaticDigestion::peptideCount(const AASequence& protein)
  {
    std::vector<Size> pep_positions = tokenize_(protein.toUnmodifiedString());
    Size count = pep_positions.size();
    // missed cleavages
    Size sum = count;
    for (Size i = 1; i < count; ++i)
    {
      if (i > missed_cleavages_) break;
      sum += count - i;
    }
    return sum;
  }

  void EnzymaticDigestion::digest(const AASequence& protein, vector<AASequence>& output) const
  {
    // initialization
    output.clear();
    // naive cleavage sites
    Size missed_cleavages = missed_cleavages_;
    std::vector<Size> pep_positions = tokenize_(protein.toUnmodifiedString());
    Size count = pep_positions.size();
    Size begin = pep_positions[0];
    for (Size i = 1; i < count; ++i)
    {
      output.push_back(protein.getSubsequence(begin, pep_positions[i] - begin));
      begin = pep_positions[i];
    }
    output.push_back(protein.getSubsequence(begin, protein.size() - begin));

    //missed cleavages
    if (pep_positions.size() > 0 && missed_cleavages_ != 0) //there is at least one cleavage site!
    {
      //generate fragments with missed cleavages
      for (Size i = 1; ((i <= missed_cleavages) && (count > i)); ++i)
      {
        begin = pep_positions[0];
        for (Size j = 1; j < count - i; ++j)
        {
          output.push_back(protein.getSubsequence(begin, pep_positions[j + i] - begin));
          begin = pep_positions[j];
        }
        output.push_back(protein.getSubsequence(begin, protein.size() - begin));
      }
    }
  }

<<<<<<< HEAD
  void EnzymaticDigestion::digestUnmodifiedString(const String& sequence, vector<pair<String::const_iterator, String::const_iterator> >& output, Size min_length = 0) const
=======
  void EnzymaticDigestion::digestUnmodifiedString(const StringView sequence, std::vector<StringView>& output, Size min_length) const
>>>>>>> 1fc3ffe5
  {
    // initialization
    output.clear();

    // naive cleavage sites
<<<<<<< HEAD
    std::vector<Size> pep_positions = tokenize_(sequence);
=======
    std::vector<Size> pep_positions = tokenize_(sequence.getString());
>>>>>>> 1fc3ffe5
    Size count = pep_positions.size();

    // no cleavage sites? return full string
    if (count == 0) 
    {
<<<<<<< HEAD
     if (sequence.size() >= min_length)
     {
       output.push_back(make_pair(sequence.begin(), sequence.end()));
     }
     return;
    }

    for (Size i = 1; i < count; ++i)
=======
      if (sequence.size() >= min_length)
      {
        output.push_back(sequence);
      }
      return;
    }

    for (Size i = 1; i != count; ++i)
>>>>>>> 1fc3ffe5
    {
      // add if cleavage product larger then min length
      if (pep_positions[i] - pep_positions[i - 1] >= min_length)
      {
<<<<<<< HEAD
        const String::const_iterator begin_it = sequence.begin() + pep_positions[i - 1];
        const String::const_iterator end_it = sequence.begin() + pep_positions[i];
        output.push_back(make_pair(begin_it, end_it));
=======
        output.push_back(sequence.substr(pep_positions[i - 1], pep_positions[i] - 1));
>>>>>>> 1fc3ffe5
      }
    }

    // add last cleavage product (need to add because end is not a cleavage site) if larger then min length
    if (sequence.size() - pep_positions[count - 1] >= min_length)
    {
<<<<<<< HEAD
      const String::const_iterator begin_it = sequence.begin() + pep_positions[count - 1];
      output.push_back(make_pair(begin_it, sequence.end()));
=======
      output.push_back(sequence.substr(pep_positions[count - 1], sequence.size() - 1));
>>>>>>> 1fc3ffe5
    }

    // generate fragments with missed cleavages
    for (Size i = 1; ((i <= missed_cleavages_) && (i < count)); ++i)
    {
      for (Size j = 1; j < count - i; ++j)
      {
        if (pep_positions[j + i] - pep_positions[j - 1] >= min_length)
        {
<<<<<<< HEAD
          const String::const_iterator begin_it = sequence.begin() + pep_positions[j - 1];
          const String::const_iterator end_it = sequence.begin() + pep_positions[j + i];
          output.push_back(make_pair(begin_it, end_it));
=======
          output.push_back(sequence.substr(pep_positions[j - 1], pep_positions[j + i] - 1));
>>>>>>> 1fc3ffe5
        }
      }

      // add last cleavage product (need to add because end is not a cleavage site)
<<<<<<< HEAD
      if (sequence.size() - pep_positions[count - 1] >= min_length)
      {
        const String::const_iterator begin_it = sequence.begin() + pep_positions[count - 1];
        output.push_back(make_pair(begin_it, sequence.end()));
      }
    }
  }
=======
      if (sequence.size() - pep_positions[count - i - 1] >= min_length)
      {
        output.push_back(sequence.substr(pep_positions[count - i - 1], sequence.size() - 1 ));
      }
    }
  }

>>>>>>> 1fc3ffe5
} //namespace<|MERGE_RESOLUTION|>--- conflicted
+++ resolved
@@ -240,36 +240,18 @@
     }
   }
 
-<<<<<<< HEAD
-  void EnzymaticDigestion::digestUnmodifiedString(const String& sequence, vector<pair<String::const_iterator, String::const_iterator> >& output, Size min_length = 0) const
-=======
   void EnzymaticDigestion::digestUnmodifiedString(const StringView sequence, std::vector<StringView>& output, Size min_length) const
->>>>>>> 1fc3ffe5
   {
     // initialization
     output.clear();
 
     // naive cleavage sites
-<<<<<<< HEAD
-    std::vector<Size> pep_positions = tokenize_(sequence);
-=======
     std::vector<Size> pep_positions = tokenize_(sequence.getString());
->>>>>>> 1fc3ffe5
     Size count = pep_positions.size();
 
     // no cleavage sites? return full string
     if (count == 0) 
     {
-<<<<<<< HEAD
-     if (sequence.size() >= min_length)
-     {
-       output.push_back(make_pair(sequence.begin(), sequence.end()));
-     }
-     return;
-    }
-
-    for (Size i = 1; i < count; ++i)
-=======
       if (sequence.size() >= min_length)
       {
         output.push_back(sequence);
@@ -278,30 +260,12 @@
     }
 
     for (Size i = 1; i != count; ++i)
->>>>>>> 1fc3ffe5
     {
       // add if cleavage product larger then min length
       if (pep_positions[i] - pep_positions[i - 1] >= min_length)
       {
-<<<<<<< HEAD
-        const String::const_iterator begin_it = sequence.begin() + pep_positions[i - 1];
-        const String::const_iterator end_it = sequence.begin() + pep_positions[i];
-        output.push_back(make_pair(begin_it, end_it));
-=======
-        output.push_back(sequence.substr(pep_positions[i - 1], pep_positions[i] - 1));
->>>>>>> 1fc3ffe5
-      }
-    }
-
-    // add last cleavage product (need to add because end is not a cleavage site) if larger then min length
-    if (sequence.size() - pep_positions[count - 1] >= min_length)
-    {
-<<<<<<< HEAD
-      const String::const_iterator begin_it = sequence.begin() + pep_positions[count - 1];
-      output.push_back(make_pair(begin_it, sequence.end()));
-=======
-      output.push_back(sequence.substr(pep_positions[count - 1], sequence.size() - 1));
->>>>>>> 1fc3ffe5
+        output.push_back(sequence.substr(pep_positions[count - 1], sequence.size() - 1));
+      }
     }
 
     // generate fragments with missed cleavages
@@ -311,26 +275,11 @@
       {
         if (pep_positions[j + i] - pep_positions[j - 1] >= min_length)
         {
-<<<<<<< HEAD
-          const String::const_iterator begin_it = sequence.begin() + pep_positions[j - 1];
-          const String::const_iterator end_it = sequence.begin() + pep_positions[j + i];
-          output.push_back(make_pair(begin_it, end_it));
-=======
           output.push_back(sequence.substr(pep_positions[j - 1], pep_positions[j + i] - 1));
->>>>>>> 1fc3ffe5
         }
       }
 
       // add last cleavage product (need to add because end is not a cleavage site)
-<<<<<<< HEAD
-      if (sequence.size() - pep_positions[count - 1] >= min_length)
-      {
-        const String::const_iterator begin_it = sequence.begin() + pep_positions[count - 1];
-        output.push_back(make_pair(begin_it, sequence.end()));
-      }
-    }
-  }
-=======
       if (sequence.size() - pep_positions[count - i - 1] >= min_length)
       {
         output.push_back(sequence.substr(pep_positions[count - i - 1], sequence.size() - 1 ));
@@ -338,5 +287,4 @@
     }
   }
 
->>>>>>> 1fc3ffe5
-} //namespace+} //namespace
